--- conflicted
+++ resolved
@@ -234,11 +234,8 @@
     _misc_has_nonstatic_fields = 1 << 1, // for sizing with UseCompressedOops
     _misc_should_verify_class  = 1 << 2, // allow caching of preverification
     _misc_is_anonymous         = 1 << 3, // has embedded _inner_classes field
-<<<<<<< HEAD
-    _misc_has_default_methods  = 1 << 4  // class/superclass/implemented interfaces has default methods
-=======
-    _misc_is_contended         = 1 << 4  // marked with contended annotation
->>>>>>> 4ce43baf
+    _misc_is_contended         = 1 << 4, // marked with contended annotation
+    _misc_has_default_methods  = 1 << 5  // class/superclass/implemented interfaces has default methods
   };
   u2              _misc_flags;
   u2              _minor_version;        // minor version number of class file
